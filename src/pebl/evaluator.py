"""Classes and functions for efficiently evaluating networks."""

from math import log
import random

import numpy as N

from pebl import data, cpd, prior, config, network
from pebl.util import *

N.random.seed()

#
# Exceptions
#
class CyclicNetworkError(Exception):
    msg = "Network has cycle and is thus not a DAG."


#
# Localscore Cache
#
class LocalscoreCache(object):
    """ A LRU cache for local scores.

    Based on code from http://code.activestate.com/recipes/498245/
    """

    _params = (
        config.IntParameter(
            'localscore_cache.maxsize',
            "Max number of localscores to cache. Default=-1 means unlimited size.",
            default=-1
        )
    )

    def __init__(self, evaluator, cachesize=None):
        self._cache = {}
        self._queue = deque()
        self._refcount = {}
        self.cachesize = cachesize or config.get('localscore_cache.maxsize')

        self.neteval = evaluator
        self.hits = 0
        self.misses = 0

    def __call__(self, node, parents):
        # make variables local
        _len = len
        _queue = self._queue
        _refcount = self._refcount
        _cache = self._cache
        _maxsize = self.cachesize

        index = tuple([node] +  parents)
        
        # get from cache or compute
        try:
            score = _cache[index]
            self.hits += 1
        except KeyError:
            score = _cache[index] = self.neteval._cpd(node, parents).loglikelihood()
            self.misses += 1

        # if using LRU cache (maxsize != -1)
        if _maxsize > 0:
            # record that key was accessed
            _queue.append(index)
            _refcount[index] = _refcount.get(index, 0) + 1

            # purge LRU entry
            while _len(_cache) > _maxsize:
                k = _queue.popleft()
                _refcount[k] -= 1
                if not _refcount[k]:
                    del _cache[k]
                    del _refcount[k]

            # Periodically compact the queue by duplicate keys
            if _len(_queue) > _maxsize * 4:
                for i in xrange(_len(_queue)):
                    k = _queue.popleft()
                    if _refcount[k] == 1:
                        _queue.append(k)
                    else:
                        _refcount[k] -= 1
            
        return score



#
# Network Evaluators
#
class NetworkEvaluator(object):
    """Base Class for all Network Evaluators.

    Provides methods for scoring networks but does not eliminate any redundant
    computation or cache retrievals.
    
    """

    def __init__(self, data_, network_, prior_=None, localscore_cache=None):

        self.network = network_
        self.data = data_
        self.prior = prior_ or prior.NullPrior()
        
        self.datavars = range(self.data.variables.size)
        self.score = None
        self._localscore = localscore_cache or LocalscoreCache(self)
        self.localscore_cache = self._localscore

    #
    # Private Interface
    # 
    def _globalscore(self, localscores):
        # log(P(M|D)) +  log(P(M)) == likelihood + prior
        return N.sum(localscores) + self.prior.loglikelihood(self.network)
    
    def _cpd(self, node, parents):
        #return cpd.MultinomialCPD(
            #self.data.subset(
                #[node] + parents,            
                #N.where(self.data.interventions[:,node] == False)[0])) 
        return cpd.MultinomialCPD(
            self.data._subset_ni_fast([node] + parents))


    def _score_network_core(self):
        # in this implementation, we score all nodes (even if that means
        # redundant computation)
        parents = self.network.predecessors
        self.score = self._globalscore(
            self._localscore(n, parents(n)) for n in self.datavars
        )
        return self.score

    #
    # Public Interface
    #
    def score_network(self, net=None):
        """Score a network.

        If net is provided, scores that. Otherwise, score network previously
        set.

        """

        self.network = net or self.network
        return self._score_network_core()

    def alter_network(self, add=[], remove=[]):
        """Alter network by adding and removing sets of edges."""

        self.network.add_many(add)
        self.network.remove_many(remove)
        return self.score_network()
    
    def randomize_network(self, blacklist=tuple(), whitelist=tuple()): 
        """Randomize the network edges."""

<<<<<<< HEAD
        self.network = network.random_network(self.network.nodes())
=======
        self.network = network.random_network(self.network.nodes,
                                              required_edges = whitelist,
                                              prohibited_edges = blacklist)
>>>>>>> b378dbda
        return self.score_network()

    def clear_network(self):     
        """Clear all edges from the network."""

        self.network.clear()
        return self.score_network()


class SmartNetworkEvaluator(NetworkEvaluator):
    def __init__(self, data_, network_, prior_=None, localscore_cache=None):
        """Create a 'smart' network evaluator.

        This network evaluator eliminates redundant computation by keeping
        track of changes to network and only rescoring the changes. This
        requires that all changes to the network are done through this
        evaluator's methods. 

        The network can be altered by the following methods:
            * alter_network
            * score_network
            * randomize_network
            * clear_network

        The last change applied can be 'undone' with restore_network

        """

        super(SmartNetworkEvaluator, self).__init__(data_, network_, prior_, 
                                                    localscore_cache)

        # can't use this with missing data
        #if self.data.missing.any():
            #    msg = "Cannot use the SmartNetworkEvaluator with missing data."
            #raise Exception(msg)

        # these represent that state that we intelligently manage
        self.localscores = N.zeros((self.data.variables.size), dtype=float)
        self.dirtynodes = set(self.datavars)
        self.saved_state = None

    #
    # Private Interface
    #
    def _backup_state(self, added, removed):
        self.saved_state = (
            self.score,                     # saved score
            #[(n,self.localscores[n]) for n in self.dirtynodes],
            self.localscores.copy(),        # saved localscores
            added,                          # edges added
            removed                         # edges removed
        )

    def _restore_state(self):
        if self.saved_state:
            self.score, self.localscores, added, removed = self.saved_state
            #self.score, changedscores, added, removed = self.saved_state
        
        #for n,score in changedscores:
            #self.localscores[n] = score

        self.network.add_many(removed)
        self.network.remove_many(added)
        self.saved_state = None
        self.dirtynodes = set()

    def _score_network_core(self):
        # if no nodes are dirty, just return last score.
        if len(self.dirtynodes) == 0:
            return self.score

        # update localscore for dirtynodes, then re-calculate globalscore
        parents = self.network.predecessors
        for node in self.dirtynodes:
            self.localscores[node] = self._localscore(node, parents(node))
        
        self.dirtynodes = set()
        self.score = self._globalscore(self.localscores)

        return self.score

    def _update_dirtynodes(self, add, remove):
        # given the edges being added and removed, determine nodes to rescore
        # with fully observed data, only the parensets of edge destinations have changed
        self.dirtynodes.update(set(unzip(add+remove, 1)))

    #
    # Public Interface
    #
    def score_network(self, net=None):
        """Score a network.

        If net is provided, scores that. Otherwise, score network previously
        set.

        """

        if net:
            add = [edge for edge in net.edges if edge not in self.network.edges]
            remove = [edge for edge in self.network.edges if edge not in net.edges]
        else:
            add = remove = []
        
        return self.alter_network(add, remove)
    
    def alter_network(self, add=[], remove=[]):
        """Alter the network while retaining the ability to *quickly* undo the changes."""

        # make the required changes
        # NOTE: remove existing edges *before* adding new ones. 
        #   if edge e is in `add`, `remove` and `self.network`, 
        #   it should exist in the new network. (the add and remove cancel out.
        self.network.remove_many(remove)
        self.network.add_many(add)    

        # check whether changes lead to valid DAG (raise error if they don't)
        affected_nodes = set(unzip(add, 1))
        if affected_nodes and not self.network.is_acyclic(affected_nodes):
            self.network.remove_many(add)
            self.network.add_many(remove)
            raise CyclicNetworkError()
        
        
        # accept changes: 
        #   1) determine dirtynodes
        #   2) backup state
        #   3) score network (but only rescore dirtynodes)
        self._update_dirtynodes(add, remove)
        self._backup_state(add, remove)
        self.score = self._score_network_core()

        return self.score
       
    def randomize_network(self, blacklist=tuple(), whitelist=tuple()):
        """Randomize the network edges."""

<<<<<<< HEAD
        newnet = network.random_network(self.network.nodes())
=======
        newnet = network.random_network(self.network.nodes,
                                        required_edges = whitelist,
                                        prohibited_edges = blacklist)
>>>>>>> b378dbda
        return self.score_network(newnet)

    def clear_network(self):
        """Clear all edges from the network."""

        return self.alter_network(remove=self.network.edges())

    def restore_network(self):
        """Undo the last change to the network (and score).
        
        Undo the last change performed by any of these methods:
            * score_network
            * alter_network
            * randomize_network
            * clear_network

        """

        self._restore_state()
        return self.score


class GibbsSamplerState(object):
    """Represents the state of the Gibbs sampler.

    This state object can be used to resume the Gibbs sampler from a particaular point.
    Note that the state does not include the network or data and it's upto the caller to ensure
    that the Gibbs sampler is resumed with the same network and data.

    The following values are saved:
        - number of sampled scores (numscores)
        - average score (avgscore)
        - most recent value assignments for missing values (assignedvals)

    """

    def __init__(self, avgscore, numscores, assignedvals):
        self.avgscore = avgscore
        self.numscores = numscores
        self.assignedvals = assignedvals

    @property
    def scoresum(self):
        """Log sum of scores."""
        return self.avgscore + N.log(self.numscores)


class MissingDataNetworkEvaluator(SmartNetworkEvaluator):
    #
    # Parameters
    #
    _params = (
        config.IntParameter(
            'gibbs.burnin',
            """Burn-in period for the gibbs sampler (specified as a multiple of
            the number of missing values)""",
            default=10
        ),
        config.StringParameter(
            'gibbs.max_iterations',
            """Stopping criteria for the gibbs sampler.
            
            The number of Gibb's sampler iterations to run. Should be a valid
            python expression using the variable n (number of missing values).
            Examples:

                * n**2  (for n-squared iterations)
                * 100   (for 100 iterations)
            """,
            default="n**2"
        )
    )

    def __init__(self, data_, network_, prior_=None, localscore_cache=None, 
                 **options): 
        """Create a network evaluator for use with missing values.

        This evaluator uses a Gibb's sampler for sampling over the space of
        possible completions for the missing values.

        For more information about Gibb's sampling, consult:

            1. http://en.wikipedia.org/wiki/Gibbs_sampling
            2. D. Heckerman. A Tutorial on Learning with Bayesian Networks. 
               Microsoft Technical Report MSR-TR-95-06, 1995. p.21-22.

       
        Any config param for 'gibbs' can be passed in via options.
        Use just the option part of the parameter name.

        """

        super(MissingDataNetworkEvaluator, self).__init__(data_, network_,
                                                         prior_)
        self._localscore = None  # no cache w/ missing data
        config.setparams(self, options)
        
    def _init_state(self):
        parents = self.network.predecessors

        self.cpds = [self._cpd(n, parents(n)) for n in self.datavars]
        self.localscores = N.array([cpd.loglikelihood() for cpd in self.cpds], dtype=float)
        self.data_dirtynodes = set(self.datavars)

	def _update_dirtynodes(self, add, remove):
		# With hidden nodes:
		# 	1. dirtynode calculation is more expensive (need to look beyond 
		#      markov blanket).
		# 	2. time spent rescoring observed nodes is insignificant compared 
		#      to scoring hidden/missing nodes.
		self.dirtynodes = set(self.datavars)

    def _score_network_with_tempdata(self):
        # update localscore for data_dirtynodes, then calculate globalscore.
        for n in self.data_dirtynodes:
            self.localscores[n] = self.cpds[n].loglikelihood()

        self.data_dirtynodes = set()
        self.score = self._globalscore(self.localscores)
        return self.score

    def _alter_data(self, row, col, value):
        oldrow = self.data.observations[row].copy()
        self.data.observations[row,col] = value

        # update data_dirtynodes
        affected_nodes = set(self.network.successors(col) + [col])
        self.data_dirtynodes.update(affected_nodes)

        # update cpds
        for node in affected_nodes:
            datacols = [node] + self.network.predecessors(node)
            if not self.data.interventions[row,node]:
                self.cpds[node].replace_data(
                        oldrow[datacols],
                        self.data.observations[row][datacols])

    def _alter_data_and_score(self, row, col, value):
        self._alter_data(row, col, value)
        return self._score_network_with_tempdata()

    def _calculate_score(self, chosenscores, gibbs_state):
        # discard the burnin period scores and average the rest
        burnin_period = self.burnin * \
                        self.data.missing[self.data.missing==True].size

        if gibbs_state:
            # resuming from a previous gibbs run. so, no burnin required.
            scoresum = logsum(N.concatenate((chosenscores, [gibbs_state.scoresum])))
            numscores = len(chosenscores) + gibbs_state.numscores
        elif len(chosenscores) > burnin_period:
            # remove scores from burnin period.
            nonburn_scores = chosenscores[burnin_period:]
            scoresum = logsum(nonburn_scores)
            numscores = len(nonburn_scores)
        else:
            # this occurs when gibbs iterations were less than burnin period.
            scoresum = chosenscores[-1]
            numscores = 1
        
        score = scoresum - log(numscores)
        return score, numscores

    def _assign_missingvals(self, indices, gibbs_state):
        if gibbs_state:
            assignedvals = gibbs_state.assignedvals
        else:
            arities = [v.arity for v in self.data.variables]
            assignedvals = [random.randint(0, arities[col]-1) for row,col in indices]
        
        self.data.observations[unzip(indices)] = assignedvals

    def score_network(self, net=None, gibbs_state=None):
        """Score a network.

        If net is provided, scores that. Otherwise, score network previously
        set.

        The default stopping criteria is to run for n**2 iterations.

        gibbs_state is the state of a previous run of the Gibb's sampler.  With
        this, one can do the following::
        
            myeval = evaluator.MissingDataNetworkEvaluator(...)
            myeval.score_network(...)
            gibbs_state = myeval.gibbs_state
            cPickle.dump(gibbs_state, 'gibbs_state.txt')

            # look at results, do other analysis, etc
            # If we decide that we need further Gibb's sampler iterations, we
            # don't need to restart
            gibbs_state = cPickle.load(open('gibbs_state.txt'))
            myeval = evaluator.MissingDataNetworkEvaluator(...)

            # continue with the previous run of the Gibb's sampler
            myeval.score_network(
                gibbs_state=gibbs_state,
                stopping_criteria=lambda i,N: i>200*N**2
            )

        """
        self.gibbs_state = gibbs_state
        return super(MissingDataNetworkEvaluator, self).score_network(net)

    def _score_network_core(self):
        # create some useful lists and local variables
        missing_indices = unzip(N.where(self.data.missing==True))
        num_missingvals = len(missing_indices)
        n = num_missingvals
        max_iterations = eval(self.max_iterations)
        arities = [v.arity for v in self.data.variables]
        chosenscores = []

        self._assign_missingvals(missing_indices, self.gibbs_state)
        self._init_state()

        # Gibbs Sampling: 
        # For each missing value:
        #    1) score net with each possible value (based on node's arity)
        #    2) using a probability wheel, sample a value from the possible values
        iters = 0
        while iters < max_iterations:
            for row,col in missing_indices:
                scores = [self._alter_data_and_score(row, col, val) \
                             for val in xrange(arities[col])]
                chosenval = logscale_probwheel(range(len(scores)), scores)
                self._alter_data(row, col, chosenval)
                chosenscores.append(scores[chosenval])
            
            iters += num_missingvals

        self.chosenscores = N.array(chosenscores)
        self.score, numscores = self._calculate_score(self.chosenscores, self.gibbs_state)

        # save state of gibbs sampler
        self.gibbs_state = GibbsSamplerState(
            avgscore=self.score, 
            numscores=numscores, 
            assignedvals=self.data.observations[unzip(missing_indices)].tolist()
        )

        return self.score


class MissingDataExactNetworkEvaluator(MissingDataNetworkEvaluator):
    """MissingDataNEtworkEvaluator that does an exact enumeration.

    This network evaluator enumerates over all possible completions of the
    missing values.  Since this is a combinatorial space, this class is only
    feasible with datasets with few missing values.

    """

    def _score_network_core(self):
        """Score a network.

        If net is provided, scores that. Otherwise, score network previously
        set.

        Note: See MissingDataNetworkEvaluator.score_network for more information
        about arguments.

        """
        
        # create some useful lists and local variables
        missing_indices = unzip(N.where(self.data.missing==True))
        num_missingvals = len(missing_indices)
        possiblevals = [range(self.data.variables[col].arity) for row,col in missing_indices]

        self._init_state()
        
        # Enumerate through all possible values for the missing data (using
        # the cartesian_product function) and score.
        scores = []
        for assignedvals in cartesian_product(possiblevals):
            for (row,col),val in zip(missing_indices, assignedvals):
                self._alter_data(row, col, val)
            scores.append(self._score_network_with_tempdata())

        # average score (in log space)
        self.score = logsum(scores) - log(len(scores))
        return self.score


class MissingDataMaximumEntropyNetworkEvaluator(MissingDataNetworkEvaluator):
    """MissingDataNetworkEvaluator that uses a different space of completions.

    This evaluator only samples from missing value completions that result in a
    maximum entropy discretization for the variables with missing values. This
    is useful when the rest of the variables are maximum-entropy discretized
    because then all variables have the same entropy.

    """

    def _do_maximum_entropy_assignment(self, var):
        """Assign values to the missing values for this variable such that
        it has a maximum entropy discretization.
        """

        arity = self.data.variables[var].arity
        numsamples = self.data.samples.size

        missingvals = self.data.missing[:,var]
        missingsamples = N.where(missingvals == True)[0]
        observedsamples = N.where(missingvals == False)[0]
        
        # maximum entropy discretization for *all* samples for this variable
        numeach = numsamples/arity
        assignments = flatten([val]*numeach for val in xrange(arity))
        for i in xrange(numsamples - len(assignments)):  
            assignments.append(i)

        # remove the values of the observed samples
        for val in self.data.observations[observedsamples, var]:
            assignments.remove(val)

        N.random.shuffle(assignments)
        self.data.observations[missingsamples,var] = assignments


    def _assign_missingvals(self, missingvars, gibbs_state):
        if gibbs_state:
            assignedvals = gibbs_state.assignedvals
            self.data.observations[N.where(self.data.missing==True)] = assignedvals
        else:
            for var in missingvars:
                self._do_maximum_entropy_assignment(var)
 

    def _swap_data(self, var, sample1, choices_for_sample2):
        val1 = self.data.observations[sample1, var]
        
        # try swapping till we get a different value (but don't keep trying
        # forever)
        for i in xrange(len(choices_for_sample2)/2):
            sample2 = random.choice(choices_for_sample2)
            val2 = self.data.observations[sample2, var]
            if val1 != val2:
                break

        self._alter_data(sample1, var, val2)
        self._alter_data(sample2, var, val1)
        
        return (sample1, var, val1, sample2, var, val2)
    
    def _undo_swap(self, row1, col1, val1, row2, col2, val2):
        self._alter_data(row1, col1, val1)
        self._alter_data(row2, col2, val2) 

    def _score_network_core(self):
        # create some useful lists and counts
        num_missingvals = self.data.missing[self.data.missing == True].shape[0]
        n = num_missingvals
        max_iterations = eval(self.max_iterations)
        chosenscores = []
        
        # determine missing vars and samples
        missingvars = [v for v in self.datavars if self.data.missing[:,v].any()]
        missingsamples = [N.where(self.data.missing[:,v] == True)[0] \
                            for v in self.datavars]

        self._assign_missingvals(missingvars, self.gibbs_state)
        self._init_state()

        # iteratively swap data randomly amond samples of a var and score
        iters = 0
        while iters < max_iterations:
            for var in missingvars:  
                for sample in missingsamples[var]:
                    score0 = self._score_network_with_tempdata()
                    swap = self._swap_data(var, sample, missingsamples[var]) 
                    score1 = self._score_network_with_tempdata()
                    chosenval = logscale_probwheel([0,1], [score0, score1])
                    
                    if chosenval == 0:
                        self._undo_swap(*swap)
                        chosenscores.append(score0)
                    else:
                        chosenscores.append(score1)

            iters += num_missingvals

        self.chosenscores = N.array(chosenscores)
        self.score, numscores = self._calculate_score(self.chosenscores, self.gibbs_state)
        
        # save state of gibbs sampler
        self.gibbs_state = GibbsSamplerState(
            avgscore=self.score, 
            numscores=numscores, 
            assignedvals=self.data.observations[
                N.where(self.data.missing==True)
            ].tolist()
        )
        
        return self.score

#
# Parameters
#
_pmissingdatahandler = config.StringParameter(
    'evaluator.missingdata_evaluator',
    """
    Evaluator to use for handling missing data. Choices include:
        * gibbs: Gibb's sampling
        * maxentropy_gibbs: Gibbs's sampling over all completions of the
          missing values that result in maximum entropy discretization for the
          variables.  
        * exact: exact enumeration of all possible missing values (only
                 useable when there are few missing values)
    """,
    config.oneof('gibbs', 'exact', 'maxentropy_gibbs'),
    default='gibbs'
)

_missingdata_evaluators = {
    'gibbs': MissingDataNetworkEvaluator,
    'exact': MissingDataExactNetworkEvaluator,
    'maxentropy_gibbs': MissingDataMaximumEntropyNetworkEvaluator
}

def fromconfig(data_=None, network_=None, prior_=None):
    """Create an evaluator based on configuration parameters.
    
    This function will return the correct evaluator based on the relevant
    configuration parameters.
    
    """

    data_ = data_ or data.fromconfig()
    network_ = network_ or network.fromdata(data_)
    prior_ = prior_ or prior.fromconfig()

    if data_.missing.any():
        e = _missingdata_evaluators[config.get('evaluator.missingdata_evaluator')]
        return e(data_, network_, prior_)
    else:
        return SmartNetworkEvaluator(data_, network_, prior_)
<|MERGE_RESOLUTION|>--- conflicted
+++ resolved
@@ -160,13 +160,8 @@
     def randomize_network(self, blacklist=tuple(), whitelist=tuple()): 
         """Randomize the network edges."""
 
-<<<<<<< HEAD
         self.network = network.random_network(self.network.nodes())
-=======
-        self.network = network.random_network(self.network.nodes,
-                                              required_edges = whitelist,
-                                              prohibited_edges = blacklist)
->>>>>>> b378dbda
+
         return self.score_network()
 
     def clear_network(self):     
@@ -303,13 +298,8 @@
     def randomize_network(self, blacklist=tuple(), whitelist=tuple()):
         """Randomize the network edges."""
 
-<<<<<<< HEAD
         newnet = network.random_network(self.network.nodes())
-=======
-        newnet = network.random_network(self.network.nodes,
-                                        required_edges = whitelist,
-                                        prohibited_edges = blacklist)
->>>>>>> b378dbda
+
         return self.score_network(newnet)
 
     def clear_network(self):
